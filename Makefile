PROFILE ?= dev

LOBBY ?= "test"
NUMBER_PLAYER ?= 2

CURRENT_TAG := $(shell git describe --tags --exact-match HEAD 2>/dev/null)


RANDOM_SEED := $(echo $RANDOM)

LOG_DIR := ./logs
LOG_PREFFIX := game_run
FILTERED_LOG_DIR := ./logs/filtered
GREP_FILTER := 'ggrs{'
MATCHBOX_URL := wss://matchbox.bascanada.org


ifeq ($(CURRENT_TAG),)
	LATEST_TAG := $(shell git describe --tags --abbrev=0 2>/dev/null || echo "v0.0.0")
    SHORT_SHA := $(shell git rev-parse --short HEAD)
	VERSION := $(LATEST_TAG)-$(SHORT_SHA)
else
	VERSION := $(CURRENT_TAG)
endif


ifeq ($(PROFILE), dev)
	export MODE_DIR := debug
	export CARGO_TARGET_DIR := ./target
endif

ifeq ($(PROFILE), prod)
	export MODE_DIR := release
	export RELEASE := --release

endif

ifeq ($(TARGET), native)
	export CARGO_TARGET_DIR := ./target
endif


ifeq ($(TARGET), web)
	export RUSTFLAGS := --cfg=web_sys_unstable_apis
	export CARGO_TARGET_DIR := ./target_wasm
endif




# ALL

all: test format


# Misc

clean:
	@echo "Cleaning the project..."
	@cargo clean
	@CARGO_TARGET_DIR=./target_wasm cargo clean


format:
	@echo "Running fmy..."
	cargo fmt --all -- --emit=files

format_fix:
	cargo fmt


# Test

test:
	@echo "Running tests with profile"
	cargo test


# Env


# Dependencies

dep_web:
	rustup target add wasm32-unknown-unknown
	cargo install -f wasm-bindgen-cli --version 0.2.100

dep_format:
	rustup component add rustfmt
	rustup component add clippy

dep: dep_web dep_format

# Dev run

map_preview:
	cargo run --example map_preview $(ARGS) --features native

map_generation:
	cargo run --example map_generation $(ARGS)

map_generation_test:
	cargo run --example map_generation -- ./assets/exemples/test_map.ldtk ./assets/exemples/test_map_generated.ldtk $RANDOM_SEED

map_generation_diff_test:
	cargo run --example map_generation -- ./assets/exemples/test_map.ldtk ./assets/exemples/test_map_generated_1.ldtk $RANDOM_SEED
	cargo run --example map_generation -- ./assets/exemples/test_map.ldtk ./assets/exemples/test_map_generated_2.ldtk $RANDOM_SEED
	diff ./assets/exemples/test_map_generated_1.ldtk ./assets/exemples/test_map_generated_2.ldtk

character_tester:
	APP_VERSION=$(VERSION) cargo run --example character_tester $(ARGS) --features native -- --local-port 7000 --players localhost

character_tester_matchbox:
	APP_VERSION=$(VERSION) cargo run --example character_tester $(ARGS) --features native -- --number-player $(NUMBER_PLAYER) --matchbox $(MATCHBOX_URL) --lobby $(LOBBY) --players localhost remote --cid $(CID)

ldtk_map_explorer:
	APP_VERSION=$(VERSION) cargo run --example map_explorer $(ARGS) --features native -- --local-port 7000 --players localhost

ldtk_map_explorer_matchbox:
	APP_VERSION=$(VERSION) cargo run --example map_explorer $(ARGS) --features native -- --number-player $(NUMBER_PLAYER) --matchbox $(MATCHBOX_URL) --lobby $(LOBBY) --players localhost remote --cid $(CID)

host_website:
	cd website && APP_VERSION=$(VERSION) npm run dev

cp_asset:
	mkdir -p ./website/static/$(VERSION)/assets/
	cp -r ./assets/* ./website/static/$(VERSION)/assets/

build_map_preview_web:
	APP_VERSION=$(VERSION) cargo build --example map_preview --target wasm32-unknown-unknown --features bevy_ecs_tilemap/atlas $(RELEASE)
	wasm-bindgen --out-dir ./website/static/$(VERSION)/map_preview --out-name wasm --target web $(CARGO_TARGET_DIR)/wasm32-unknown-unknown/$(MODE_DIR)/examples/map_preview.wasm

build_character_tester_web:
	APP_VERSION=$(VERSION) cargo build --example character_tester --target wasm32-unknown-unknown $(RELEASE)
	wasm-bindgen --out-dir ./website/static/$(VERSION)/character_tester --out-name wasm --target web $(CARGO_TARGET_DIR)/wasm32-unknown-unknown/$(MODE_DIR)/examples/character_tester.wasm

build_ldtk_map_explorer_web:
	APP_VERSION=$(VERSION) cargo build --example map_explorer --target wasm32-unknown-unknown $(RELEASE)
	wasm-bindgen --out-dir ./website/static/$(VERSION)/map_explorer --out-name wasm --target web $(CARGO_TARGET_DIR)/wasm32-unknown-unknown/$(MODE_DIR)/examples/map_explorer.wasm


build_wasm_apps: cp_asset build_map_preview_web build_character_tester_web build_ldtk_map_explorer_web

build_website: build_wasm_apps
	cd website && npm ci && APP_VERSION=$(VERSION) npm run build

build_docker_website: build_wasm_apps
	docker build --build-arg APP_VERSION=$(VERSION) -f ./website/Dockerfile ./website -t ghcr.io/bascanada/alacod:latest


# Publish
push_docker_website:
	docker push ghcr.io/bascanada/alacod:latest


print_version:
	@echo "Current Tag: $(CURRENT_TAG)"
	@echo "Version: $(VERSION)"


diff_log:
	mkdir -p $(FILTERED_LOG_DIR)
	cat $(LOG_DIR)/$(LOG_PREFFIX)_$(CID_1).log | grep $(GREP_FILTER) > $(FILTERED_LOG_DIR)/$(CID_1).log
	cat $(LOG_DIR)/$(LOG_PREFFIX)_$(CID_2).log | grep $(GREP_FILTER) > $(FILTERED_LOG_DIR)/$(CID_2).log
	diff $(FILTERED_LOG_DIR)/$(CID_1).log $(FILTERED_LOG_DIR)/$(CID_2).log

test_multiplayer:
	@echo "Starting multiplayer test with lobby: $(LOBBY)"; \
	echo "Starting Bob's instance..."; \
<<<<<<< HEAD
	make $(TARGET)_matchbox CID=bob LOBBY=$(LOBBY) & \
=======
	make ldtk_map_explorer_matchbox CID=bob LOBBY=$(LOBBY_1) & \
>>>>>>> abdea6ff
	BOB_PID=$$!; \
	echo "Bob started with PID: $$BOB_PID"; \
	echo "Starting Alice's instance..."; \
<<<<<<< HEAD
	make $(TARGET)_matchbox CID=alice LOBBY=$(LOBBY) & \
=======
	make ldtk_map_explorer_matchbox CID=alice LOBBY=$(LOBBY_2) & \
>>>>>>> abdea6ff
	ALICE_PID=$$!; \
	echo "Alice started with PID: $$ALICE_PID"; \
	echo "Waiting for both instances to complete..."; \
	wait $$BOB_PID; \
	echo "Bob's instance completed"; \
	wait $$ALICE_PID; \
	echo "Alice's instance completed"; \
	echo "Running log diff..."; \
	make diff_log CID_1=alice CID_2=bob<|MERGE_RESOLUTION|>--- conflicted
+++ resolved
@@ -167,19 +167,11 @@
 test_multiplayer:
 	@echo "Starting multiplayer test with lobby: $(LOBBY)"; \
 	echo "Starting Bob's instance..."; \
-<<<<<<< HEAD
 	make $(TARGET)_matchbox CID=bob LOBBY=$(LOBBY) & \
-=======
-	make ldtk_map_explorer_matchbox CID=bob LOBBY=$(LOBBY_1) & \
->>>>>>> abdea6ff
 	BOB_PID=$$!; \
 	echo "Bob started with PID: $$BOB_PID"; \
 	echo "Starting Alice's instance..."; \
-<<<<<<< HEAD
 	make $(TARGET)_matchbox CID=alice LOBBY=$(LOBBY) & \
-=======
-	make ldtk_map_explorer_matchbox CID=alice LOBBY=$(LOBBY_2) & \
->>>>>>> abdea6ff
 	ALICE_PID=$$!; \
 	echo "Alice started with PID: $$ALICE_PID"; \
 	echo "Waiting for both instances to complete..."; \
