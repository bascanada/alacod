--- conflicted
+++ resolved
@@ -2,17 +2,10 @@
 	import { onMount } from 'svelte';
 	import { settingsStore } from '../settings/settingsStore';
 	import { get } from 'svelte/store';
-	import GameLoader from '$lib/components/GameLoader.svelte';
 
 	const customAppVersion: string = import.meta.env.VITE_APP_VERSION || 'DEV';
 
-	let gameProps: {
-		name: string;
-		version: string;
-		lobby: string | null;
-		lobby_size: string | null;
-		matchbox: string | null;
-	} | null = null;
+	let src = '';
 
 	onMount(() => {
 		const urlParams = new URLSearchParams(window.location.search);
@@ -22,13 +15,18 @@
 
 		const argLobbyName = urlParams.get('lobby');
 		const argSize = urlParams.get('size'); // lobby_size
+		const argToken = urlParams.get('token');
 		const argMatchbox = urlParams.get('matchbox'); // If still passed or needed
 
-		if (!id) return;
+		// Construct the source URL for the iframe
+		// loader.html expects: name, version, lobby, matchbox (optional), lobby_size (optional)
+		// We will pass token as well just in case updated loader.js needs it later or via custom param
 
-		let lobby = argLobbyName;
-		let lobby_size = argSize;
-		let matchbox: string | null = null;
+		let baseSrc = `/loader.html?name=${id}&version=${customAppVersion}`;
+
+		if (argLobbyName) {
+			baseSrc += `&lobby=${argLobbyName}`;
+		}
 
 		// Append telemetry settings
 		const settings = get(settingsStore);
@@ -41,38 +39,19 @@
 
 		if (supportOnline == 'true') {
 			// If online, we expect lobby components to have passed necessary params
+			if (argSize) baseSrc += `&lobby_size=${argSize}`;
+			if (argToken) baseSrc += `&token=${argToken}`; // Passing token if loader/wasm needs it
 			
 			// Get matchbox server from settings or use provided URL as fallback
-<<<<<<< HEAD
-			const settings = get(settingsStore);
-			matchbox = argMatchbox || settings.matchboxServer;
-=======
 			const matchboxUrl = argMatchbox || settings.matchboxServer;
 			baseSrc += `&matchbox=${matchboxUrl}`;
->>>>>>> 473f3631
 		} else {
 			// Offline / default test lobby
-			if (!argLobbyName) lobby = 'test';
+			if (!argLobbyName) baseSrc += `&lobby=test`;
 		}
 
-		gameProps = {
-			name: id,
-			version: customAppVersion,
-			lobby: lobby || null,
-			lobby_size: lobby_size || null,
-			matchbox: matchbox || null
-		};
+		src = baseSrc;
 	});
 </script>
 
-<div class="w-full h-full">
-	{#if gameProps}
-		<GameLoader 
-			name={gameProps.name}
-			version={gameProps.version}
-			lobby={gameProps.lobby}
-			lobby_size={gameProps.lobby_size}
-			matchbox={gameProps.matchbox}
-		/>
-	{/if}
-</div>+<iframe id="app-frame" title="game iframe" {src} style="width: 100%; border: none; height: 100vh"></iframe>