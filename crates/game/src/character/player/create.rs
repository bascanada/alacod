
use animation::AnimationBundle;
use bevy::{prelude::*, utils:: HashMap};
use leafwing_input_manager::{prelude::ActionState, InputManagerBundle};
use utils::bmap;
use bevy_kira_audio::prelude::*;

use crate::{character::movement::Velocity, global_asset::GlobalAsset, weapons::{spawn_weapon_for_player, FiringMode, Weapon, WeaponInventory, WeaponsConfig}};

use bevy_ggrs::AddRollbackCommandExtension;
use super::{config::{PlayerConfig, PlayerConfigHandles}, control::{get_input_map, PlayerAction}, input::CursorPosition, LocalPlayer, Player};

const PLAYER_COLORS: &'static [LinearRgba] = &[
    LinearRgba::RED,
    LinearRgba::BLUE,
    LinearRgba::GREEN,
    LinearRgba::BLACK,
];

pub fn create_player(
    commands: &mut Commands,
    weapons_asset: &Res<Assets<WeaponsConfig>>,
    global_assets: &Res<GlobalAsset>,

    local: bool,
    handle: usize,
) {

    let map_layers = global_assets.spritesheets.get("player").unwrap().clone();
    let animation_handle = global_assets.animations.get("player").unwrap().clone();
    let player_config_handle = global_assets.player_configs.get("player").unwrap().clone();

    let starting_layer = if handle < 1 {
        bmap!("shadow" => String::new(), "body" => String::new(), "shirt" => String::new())
    } else {
        bmap!("shadow" => String::new(), "body" => String::new(), "hair" => String::new())
    };

    let animation_bundle =
        AnimationBundle::new(map_layers, animation_handle.clone(),0, starting_layer);

    let mut entity = commands.spawn((
        Transform::from_scale(Vec3::splat(6.0)).with_translation(Vec3::new(-50.0 * handle as f32, 0.0, 0.0)),
        Visibility::default(),

<<<<<<< HEAD
        SpatialAudioEmitter {instances: vec![]},
        Player { handle: handle },
        CursorPosition::default(),
=======
        Player { 
            handle: handle,
            color: PLAYER_COLORS[handle].into(),
        },
>>>>>>> 07c02c7d
        Velocity(Vec2::ZERO),

        PlayerConfigHandles {
            config: player_config_handle.clone(),
        },
        animation_bundle,
    ));

    if local {
        entity.insert(LocalPlayer{});
        entity.insert(InputManagerBundle::<PlayerAction> {
            action_state: ActionState::default(),
            input_map: get_input_map(),
        });

        info!("Adding local player with input {}", handle);
    }
    
    let entity = entity.add_rollback().id();

    let mut inventory = WeaponInventory::default();


    if let Some(weapons_config) = weapons_asset.get(&global_assets.weapons) {
        let mut keys: Vec<&String> = weapons_config.0.keys().collect();
        keys.sort();
        for (i, k) in keys.iter().enumerate() {
            spawn_weapon_for_player(commands, global_assets, i == 0, entity, weapons_config.0.get(*k).unwrap().clone(), &mut inventory);
        }
    } else {
        println!("NO ASSET FOR WEAPONS");
    }

    commands.entity(entity)
        .insert((
            inventory,
        ));

}<|MERGE_RESOLUTION|>--- conflicted
+++ resolved
@@ -43,16 +43,12 @@
         Transform::from_scale(Vec3::splat(6.0)).with_translation(Vec3::new(-50.0 * handle as f32, 0.0, 0.0)),
         Visibility::default(),
 
-<<<<<<< HEAD
         SpatialAudioEmitter {instances: vec![]},
-        Player { handle: handle },
         CursorPosition::default(),
-=======
         Player { 
             handle: handle,
             color: PLAYER_COLORS[handle].into(),
         },
->>>>>>> 07c02c7d
         Velocity(Vec2::ZERO),
 
         PlayerConfigHandles {
