
use animation::{ActiveLayers, FacingDirection};
use animation::{AnimationState, CharacterAnimationHandles};
use bevy::window::PrimaryWindow;
use bevy::{prelude::*, time::Time, utils::HashMap};
use leafwing_input_manager::prelude::*;
use bevy_ggrs::prelude::*;
use bevy_ggrs::LocalInputs;
use serde::{Serialize, Deserialize}; 

<<<<<<< HEAD
use crate::character::config::{CharacterConfig, CharacterConfigHandles};
use crate::character::movement::{MovementConfig, Velocity};
=======
use crate::character::dash::DashState;
use crate::character::movement::{MovementConfig, SprintState, Velocity};
>>>>>>> 37542053
use crate::character::player::{control::PlayerAction, Player};
use crate::collider::{is_colliding, Collider, CollisionLayer, CollisionSettings, Wall};
use crate::weapons::WeaponInventory;

use super::jjrs::PeerConfig;
use super::LocalPlayer;


const INPUT_UP: u16 = 1 << 0;
const INPUT_DOWN: u16 = 1 << 1;
const INPUT_LEFT: u16 = 1 << 2;
const INPUT_RIGHT: u16 = 1 << 3;
pub const INPUT_RELOAD: u16 = 1 << 4;
pub const INPUT_SWITCH_WEAPON_MODE: u16 = 1 << 5;
pub const INPUT_SPRINT: u16 = 1 << 5;
pub const INPUT_DASH: u16 = 1 << 6;
pub const INPUT_MODIFIER: u16 = 1 << 7;

const PAN_FACING_THRESHOLD: i16 = 5;

#[repr(C)]
#[derive(Copy, Clone, Debug, PartialEq, Eq, Default, Serialize, Deserialize)]
pub struct BoxInput{
    pub buttons: u16,
    pub pan_x: i16,
    pub pan_y: i16,

    pub fire: bool,
    pub switch_weapon: bool,
}

#[derive(Resource, Default, Debug, Clone, Copy)]
pub struct PointerWorldPosition(pub Vec2);

/// Component for the weapon sprite's position relative to player
#[derive(Component, Clone, Copy, Default)]
pub struct CursorPosition {
    pub x: i32,
    pub y: i32
}


fn get_facing_direction(input: &BoxInput) -> FacingDirection {

    if input.pan_x > PAN_FACING_THRESHOLD {
        FacingDirection::Right
    } else if input.pan_x < -PAN_FACING_THRESHOLD {
        FacingDirection::Left
    } else {
        if input.buttons & INPUT_RIGHT != 0 {
            FacingDirection::Right
        } else if input.buttons & INPUT_LEFT != 0 {
            FacingDirection::Left
        } else {
            FacingDirection::Right
        }
    }
}

pub fn read_local_inputs(
    mut commands: Commands,
    players: Query<(&ActionState<PlayerAction>, &Transform, &Player), With<LocalPlayer>>,
    
    q_window: Query<&Window, With<PrimaryWindow>>,
    q_camera: Query<(&Camera, &GlobalTransform)>,
) {

    let mut local_inputs = HashMap::new();

    for (action_state, transform, player) in players.iter() {
        let mut input = BoxInput::default();

         if action_state.pressed(&PlayerAction::MoveUp) {
            input.buttons |= INPUT_UP;
         }
         if action_state.pressed(&PlayerAction::MoveDown) {
            input.buttons |= INPUT_DOWN;
         }
         if action_state.pressed(&PlayerAction::MoveLeft) {
            input.buttons |= INPUT_LEFT;
         }
         if action_state.pressed(&PlayerAction::MoveRight) {
            input.buttons |= INPUT_RIGHT;
         }

         if action_state.pressed(&PlayerAction::PointerClick) {
            input.fire = true;
         }

         if action_state.pressed(&PlayerAction::SwitchWeapon) {
            input.switch_weapon = true;
         }
         if action_state.pressed(&PlayerAction::SwitchWeaponMode) {
            input.buttons |= INPUT_SWITCH_WEAPON_MODE;
         }

         if action_state.pressed(&PlayerAction::Reload) {
            input.buttons |= INPUT_RELOAD;
         }

         if action_state.pressed(&PlayerAction::Sprint) {
            input.buttons |= INPUT_SPRINT;
         }

        if action_state.pressed(&PlayerAction::Dash) {
            input.buttons |= INPUT_DASH;
        }

        if action_state.pressed(&PlayerAction::Modifier) {
            input.buttons |= INPUT_MODIFIER;
        }


        if let Ok(window) = q_window.get_single() {
            if let Ok((camera, camera_transform)) = q_camera.get_single() {
                if let Some(cursor_position) = window.cursor_position() {
                    if let Ok(world_position) = camera.viewport_to_world_2d(camera_transform, cursor_position) {
                        let player_position = transform.translation.truncate();
                        let pointer_distance = world_position - player_position;

                        input.pan_x = (pointer_distance.x).round().clamp(i16::MIN as f32, i16::MAX as f32) as i16;
                        input.pan_y = (pointer_distance.y).round().clamp(i16::MIN as f32, i16::MAX as f32) as i16;
                    }
                }
            }
        }

        local_inputs.insert(player.handle, input);
    }

    commands.insert_resource(LocalInputs::<PeerConfig>(local_inputs));
}

pub fn apply_inputs(
    mut commands: Commands,
    inputs: Res<PlayerInputs<PeerConfig>>,
    character_configs: Res<Assets<CharacterConfig>>,

<<<<<<< HEAD
    mut query: Query<(Entity, &mut Velocity, &mut ActiveLayers, &mut FacingDirection, &mut CursorPosition, &CharacterConfigHandles, &Player), With<Rollback>>,
=======
    mut query: Query<(Entity, &WeaponInventory, &mut Transform, &mut DashState, &mut Velocity, &mut ActiveLayers, &mut FacingDirection, &mut CursorPosition, &mut SprintState, &PlayerConfigHandles, &Player), With<Rollback>>,
>>>>>>> 37542053


    time: Res<Time>,
) {

<<<<<<< HEAD
    for (entity, mut velocity, mut active_layers, mut facing_direction , mut cursor_position, config_handles, player) in query.iter_mut() {
        if let Some(config) = character_configs.get(&config_handles.config) {
=======
    for (entity, inventory, mut transform, mut dash_state, mut velocity, mut active_layers, mut facing_direction , mut cursor_position, mut sprint_state, config_handles, player) in query.iter_mut() {
        if let Some(config) = player_configs.get(&config_handles.config) {
>>>>>>> 37542053
            let (input, _input_status) = inputs[player.handle];
            
            dash_state.update();
            
            // If currently dashing, directly update position
            if dash_state.is_dashing {
                // Calculate position based on remaining frames and distance
                let completed_fraction = 1.0 - (dash_state.dash_frames_remaining as f32 / 
                                              (config.movement.dash_duration_frames as f32));
                
                let dash_offset = dash_state.dash_direction * dash_state.dash_total_distance * completed_fraction;
                transform.translation = dash_state.dash_start_position + Vec3::new(dash_offset.x, dash_offset.y, 0.0);
                
                // Zero out velocity while dashing to prevent normal movement physics
                velocity.0 = Vec2::ZERO;
                continue;
            }
            
            // Check if player is trying to dash
            if (input.buttons & INPUT_DASH != 0) && dash_state.can_dash() {
                // Get looking direction for dash
                let look_direction = Vec2::new(input.pan_x as f32, input.pan_y as f32);

                let is_reverse_dash = (input.buttons & INPUT_MODIFIER) != 0;
                
                // If the player isn't aiming, use facing direction
                let mut dash_direction = if look_direction.length_squared() > 1.0 {
                    look_direction.normalize()
                } else {
                    Vec2::new(facing_direction.to_int() as f32, 0.0)
                };

                if is_reverse_dash {
                    dash_direction = -dash_direction;
                }
                
                // Start dash with current position
                dash_state.start_dash(
                    dash_direction, 
                    transform.translation, 
                    config.movement.dash_distance,
                    config.movement.dash_duration_frames
                );
                dash_state.set_cooldown(config.movement.dash_cooldown_frames);
                
                // Zero out velocity to prevent normal movement physics
                velocity.0 = Vec2::ZERO;
                continue;
            }

            let is_sprinting = input.buttons & INPUT_SPRINT != 0;
            sprint_state.is_sprinting = is_sprinting;
            
            if is_sprinting {
                sprint_state.sprint_factor += config.movement.sprint_acceleration_per_frame;
                sprint_state.sprint_factor = sprint_state.sprint_factor.min(1.0);
            } else {
                sprint_state.sprint_factor -= config.movement.sprint_deceleration_per_frame;
                sprint_state.sprint_factor = sprint_state.sprint_factor.max(0.0);
            }

            let mut direction = Vec2::ZERO;
            if input.buttons & INPUT_UP != 0    { direction.y += 1.0; }
            if input.buttons & INPUT_DOWN != 0  { direction.y -= 1.0; }
            if input.buttons & INPUT_LEFT != 0  { direction.x -= 1.0; }
            if input.buttons & INPUT_RIGHT != 0 { direction.x += 1.0; }

            *facing_direction = get_facing_direction(&input);

            cursor_position.x = input.pan_x as i32;
            cursor_position.y = input.pan_y as i32;


            if direction != Vec2::ZERO {
                let sprint_multiplier = 1.0 + (config.movement.sprint_multiplier - 1.0) * sprint_state.sprint_factor;
                let move_delta = direction.normalize() * config.movement.acceleration * sprint_multiplier * time.delta().as_secs_f32();
                velocity.0 += move_delta;
                
                let max_speed = config.movement.max_speed * sprint_multiplier;
                velocity.0 = velocity.0.clamp_length_max(max_speed);
            }
        }
    }
}

pub fn apply_friction(
    inputs: Res<PlayerInputs<PeerConfig>>,
    movement_configs: Res<Assets<CharacterConfig>>,
    mut query: Query<(&mut Velocity, &CharacterConfigHandles, &Player), With<Rollback>>,
    time: Res<Time>,
) {
    for (mut velocity, config_handles, player) in query.iter_mut() {
        if let Some(config) = movement_configs.get(&config_handles.config) {
            let (input, _input_status) = inputs[player.handle];

            let moving = input.buttons & INPUT_RIGHT != 0 || input.buttons & INPUT_LEFT != 0 || input.buttons & INPUT_UP != 0 || input.buttons & INPUT_DOWN != 0;

            if !moving && velocity.length_squared() > 0.1 {
                velocity.0 *= (1.0 - config.movement.friction * time.delta().as_secs_f32()).max(0.0);
                if velocity.length_squared() < 1.0 {
                    velocity.0 = Vec2::ZERO;
                }
            }
        }
    }
}

pub fn move_characters(
    mut query: Query<(&mut Transform, &mut Velocity, &Collider, &CollisionLayer), (With<Rollback>, With<Player>)>,
    settings: Res<CollisionSettings>,
    collider_query: Query<(Entity, &Transform, &Collider, &CollisionLayer), (With<Wall>, Without<Player>)>,
    time: Res<Time>,
) {
    'mainloop: for (mut transform, mut velocity, player_collider, collision_layer) in query.iter_mut() {
        let mut new_transform = transform.clone();
        new_transform.translation.x += velocity.x * time.delta().as_secs_f32();
        new_transform.translation.y += velocity.y * time.delta().as_secs_f32();

        for (target_entity, target_transform, target_collider, target_layer) in collider_query.iter() {
            if !settings.layer_matrix[collision_layer.0 as usize][target_layer.0 as usize] {
                continue;
            }
            if is_colliding(&new_transform, player_collider, target_transform, target_collider) {
                velocity.0 = Vec2::ZERO;
                continue 'mainloop;
            }
        }
        *transform = new_transform;
    }
}

pub fn update_animation_state(mut query: Query<(&Velocity, &mut AnimationState), With<Rollback>>) {
    for (velocity, mut state) in query.iter_mut() {
        let current_state_name = state.0.clone();
        let new_state_name = if velocity.length_squared() > 0.5 { "Run" } else { "Idle" };
        if current_state_name != new_state_name { state.0 = new_state_name.to_string(); }
    }
}<|MERGE_RESOLUTION|>--- conflicted
+++ resolved
@@ -8,13 +8,9 @@
 use bevy_ggrs::LocalInputs;
 use serde::{Serialize, Deserialize}; 
 
-<<<<<<< HEAD
 use crate::character::config::{CharacterConfig, CharacterConfigHandles};
-use crate::character::movement::{MovementConfig, Velocity};
-=======
 use crate::character::dash::DashState;
 use crate::character::movement::{MovementConfig, SprintState, Velocity};
->>>>>>> 37542053
 use crate::character::player::{control::PlayerAction, Player};
 use crate::collider::{is_colliding, Collider, CollisionLayer, CollisionSettings, Wall};
 use crate::weapons::WeaponInventory;
@@ -153,23 +149,13 @@
     inputs: Res<PlayerInputs<PeerConfig>>,
     character_configs: Res<Assets<CharacterConfig>>,
 
-<<<<<<< HEAD
-    mut query: Query<(Entity, &mut Velocity, &mut ActiveLayers, &mut FacingDirection, &mut CursorPosition, &CharacterConfigHandles, &Player), With<Rollback>>,
-=======
-    mut query: Query<(Entity, &WeaponInventory, &mut Transform, &mut DashState, &mut Velocity, &mut ActiveLayers, &mut FacingDirection, &mut CursorPosition, &mut SprintState, &PlayerConfigHandles, &Player), With<Rollback>>,
->>>>>>> 37542053
-
+    mut query: Query<(Entity, &WeaponInventory, &mut Transform, &mut DashState, &mut Velocity, &mut ActiveLayers, &mut FacingDirection, &mut CursorPosition, &mut SprintState, &CharacterConfigHandles, &Player), With<Rollback>>,
 
     time: Res<Time>,
 ) {
 
-<<<<<<< HEAD
-    for (entity, mut velocity, mut active_layers, mut facing_direction , mut cursor_position, config_handles, player) in query.iter_mut() {
+    for (entity, inventory, mut transform, mut dash_state, mut velocity, mut active_layers, mut facing_direction , mut cursor_position, mut sprint_state, config_handles, player) in query.iter_mut() {
         if let Some(config) = character_configs.get(&config_handles.config) {
-=======
-    for (entity, inventory, mut transform, mut dash_state, mut velocity, mut active_layers, mut facing_direction , mut cursor_position, mut sprint_state, config_handles, player) in query.iter_mut() {
-        if let Some(config) = player_configs.get(&config_handles.config) {
->>>>>>> 37542053
             let (input, _input_status) = inputs[player.handle];
             
             dash_state.update();
