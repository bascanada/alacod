pub mod config;
pub mod create;
pub mod dash;
pub mod enemy;
pub mod health;
pub mod movement;
pub mod player;

use animation::set_sprite_flip;
use bevy::prelude::*;
use bevy_common_assets::ron::RonAssetPlugin;
use bevy_ggrs::{RollbackApp, GgrsSchedule, ReadInputs};
use leafwing_input_manager::plugin::InputManagerPlugin;
use map::game::entity::map::enemy_spawn::EnemySpawnerComponent;

use crate::{
    args::DebugAiConfig,
    character::{
        config::CharacterConfig,
        dash::DashState,
        enemy::{
            ai::{
                // New AI behavior systems
                behavior::{enemy_target_selection, enemy_attack_system},
                pathing::{
                    move_enemies, update_enemy_targets,
                    EnemyPath, PathfindingConfig,
                },
                // Flow field navigation
                navigation::{FlowFieldCache, FlowFieldConfig, update_flow_field_system},
                obstacle::{Obstacle, ObstacleAttackEvent, ObstacleDestroyedEvent, process_obstacle_damage},
                state::{EnemyAiConfig, EnemyTarget, MonsterState},
                debug::{
                    FlowFieldDebug, EnemyStateDebug,
                    toggle_flow_field_debug, draw_flow_field_debug,
                    toggle_enemy_state_debug, draw_enemy_state_debug,
                },
            },
            spawning::{enemy_spawn_from_spawners_system, EnemySpawnerState},
            Enemy,
        },
        health::{
            rollback_apply_accumulated_damage, rollback_apply_death, rollback_health_regeneration,
            ui::update_health_bars, DamageAccumulator, Death, Health, HealthRegen,
        },
        movement::{apply_knockback_damping, KnockbackDampingConfig, SprintState, Velocity},
        player::{
            control::PlayerAction,
            input::{
                apply_friction, apply_inputs, move_characters, read_local_inputs,
                update_animation_state, PointerWorldPosition,
            },
            Player,
        },
    },
    system_set::RollbackSystemSet,
    waves::WaveModeEnabled,
};

#[derive(Component, Clone, Copy, Default)]
pub struct Character;

pub struct BaseCharacterGamePlugin {}

impl Plugin for BaseCharacterGamePlugin {
    fn build(&self, app: &mut App) {
        app.add_plugins((RonAssetPlugin::<CharacterConfig>::new(&["ron"]),));

        app.add_plugins(InputManagerPlugin::<PlayerAction>::default());
        app.init_resource::<PointerWorldPosition>();

        // Resources
        app.init_resource::<PathfindingConfig>();
        app.init_resource::<KnockbackDampingConfig>();
<<<<<<< HEAD
    app.init_resource::<ZombieCombatConfig>();
    app.add_message::<crate::character::enemy::ai::combat::ZombieWindowAttackEvent>();
    app.add_message::<crate::character::health::PlayerDiedEvent>();
=======
>>>>>>> b15b01bb

        // AI system resources
        app.init_resource::<FlowFieldCache>();
        app.init_resource::<FlowFieldConfig>();

        // Initialize debug resources with --debug-ai flag if present
        let debug_ai_enabled = app.world().get_resource::<DebugAiConfig>()
            .map(|c| c.enabled)
            .unwrap_or(false);

        app.insert_resource(FlowFieldDebug {
            enabled: debug_ai_enabled,
            ..FlowFieldDebug::new()
        });
        app.insert_resource(EnemyStateDebug {
            enabled: debug_ai_enabled,
            ..EnemyStateDebug::new()
        });
        app.add_message::<ObstacleAttackEvent>();
        app.add_message::<ObstacleDestroyedEvent>();

        // Rollback registration
        app.rollback_resource_with_clone::<PathfindingConfig>()
            .rollback_resource_with_clone::<KnockbackDampingConfig>()
            .rollback_component_with_clone::<EnemySpawnerComponent>()
            .rollback_component_with_clone::<EnemySpawnerState>()
            .rollback_component_with_clone::<EnemyPath>()
            .rollback_component_with_clone::<enemy::ai::pathing::WallSlideTracker>()
            // New AI components
            .rollback_component_with_clone::<EnemyAiConfig>()
            .rollback_component_with_clone::<EnemyTarget>()
            .rollback_component_with_clone::<MonsterState>()
            .rollback_resource_with_copy::<PointerWorldPosition>()
            .rollback_component_with_clone::<Health>()
            .rollback_component_with_clone::<HealthRegen>()
            .rollback_component_with_clone::<DamageAccumulator>()
            .rollback_component_with_clone::<DashState>()
            .rollback_component_with_clone::<SprintState>()
            .rollback_component_with_clone::<Velocity>()
            .rollback_component_with_clone::<Death>()
            .rollback_component_with_reflect::<Player>()
            .rollback_component_with_reflect::<Enemy>();

        // Rollback registration - Flow field cache
        app.rollback_resource_with_clone::<FlowFieldCache>();
        // Note: FlowFieldConfig is not rolled back (static configuration)

        app.add_systems(ReadInputs, read_local_inputs);

        // Non-rollback systems: update visuals and debug
        app.add_systems(
            Update,
            (
                set_sprite_flip,
                update_health_bars,
                // Debug toggles
                toggle_flow_field_debug,
                toggle_enemy_state_debug,
                // Debug drawing
                draw_flow_field_debug,
                draw_enemy_state_debug,
            ),
        );

        app.add_systems(
            GgrsSchedule,
            (
                // HANDLE ALL PLAYERS INPUT
                (apply_inputs,).in_set(RollbackSystemSet::Input),
                // MOVEMENT CHARACTERS
                (apply_friction, move_characters.after(apply_friction))
                    .in_set(RollbackSystemSet::Movement),
                // HEALTH
                (
                    rollback_apply_accumulated_damage,
                    rollback_health_regeneration.after(rollback_apply_accumulated_damage),
                    rollback_apply_death.after(rollback_health_regeneration),
                )
                    .in_set(RollbackSystemSet::DeathManagement),
                // KNOCKBACK DAMPING - Apply after weapons (which apply knockback) but before animation/AI
                (apply_knockback_damping,)
                    .after(RollbackSystemSet::Weapon)
                    .before(RollbackSystemSet::AnimationUpdates)
                    .before(RollbackSystemSet::EnemyAI),
                // ANIMATION CRATE
                (update_animation_state,).in_set(RollbackSystemSet::AnimationUpdates),
                // SPAWNING (disabled when wave mode is enabled)
                (enemy_spawn_from_spawners_system,)
                    .run_if(|wave_mode: Res<WaveModeEnabled>| !wave_mode.0)
                    .in_set(RollbackSystemSet::EnemySpawning),
                // FLOW FIELD UPDATE (runs before EnemyAI)
                (update_flow_field_system,)
                    .after(RollbackSystemSet::EnemySpawning)
                    .before(RollbackSystemSet::EnemyAI),
                // ENEMY AI - Flow field navigation with collision
                // Uses new behavior.rs systems with MonsterState/EnemyTarget
                (
                    enemy_target_selection,
                    update_enemy_targets.after(enemy_target_selection),
                    move_enemies.after(update_enemy_targets),
                    enemy_attack_system.after(move_enemies),
                )
                    .in_set(RollbackSystemSet::EnemyAI),
                // OBSTACLE DAMAGE PROCESSING
                (process_obstacle_damage,)
                    .after(RollbackSystemSet::EnemyAI),
            ),
        );
    }
}<|MERGE_RESOLUTION|>--- conflicted
+++ resolved
@@ -22,6 +22,7 @@
             ai::{
                 // New AI behavior systems
                 behavior::{enemy_target_selection, enemy_attack_system},
+                combat::ZombieCombatConfig,
                 pathing::{
                     move_enemies, update_enemy_targets,
                     EnemyPath, PathfindingConfig,
@@ -72,12 +73,9 @@
         // Resources
         app.init_resource::<PathfindingConfig>();
         app.init_resource::<KnockbackDampingConfig>();
-<<<<<<< HEAD
-    app.init_resource::<ZombieCombatConfig>();
-    app.add_message::<crate::character::enemy::ai::combat::ZombieWindowAttackEvent>();
-    app.add_message::<crate::character::health::PlayerDiedEvent>();
-=======
->>>>>>> b15b01bb
+        app.init_resource::<ZombieCombatConfig>();
+        app.add_message::<crate::character::enemy::ai::combat::ZombieWindowAttackEvent>();
+        app.add_message::<crate::character::health::PlayerDiedEvent>();
 
         // AI system resources
         app.init_resource::<FlowFieldCache>();
